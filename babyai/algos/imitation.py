import copy
import gym
import time
import datetime
import numpy as np
import sys
import itertools
import torch
import torch.nn.functional as F
import torch_rl
from torch_rl.utils import DictList
from babyai.evaluate import evaluate, evaluateProc
import babyai.utils as utils
from babyai.model import ACModel
import multiprocessing

class ImitationLearning(object):
    def __init__(self, args):
        self.args = args

        utils.seed(self.args.seed)

        if type(self.args.env) == list:
            self.train_demos = [utils.load_demos(env, demos_origin)[:episodes]
                                for env, demos_origin, episodes in self.args.env]

            self.val_demos = [utils.load_demos(env, demos_origin+"_valid")[:500]
                              for env, demos_origin, _ in self.args.env]

            if 'num_proc_val_return' not in self.args or self.args.num_proc_val_return is None:
                self.env = [gym.make(item[0]) for item in self.args.env]
                observation_space = self.env[0].observation_space
                action_space = self.env[0].action_space
            else:
                self.penvs = []
                for proc_id in range(self.args.num_proc_val_return):
                    envs = [gym.make(env_name[0]) for env_name in args.env]
                    for env in envs:
                        env.seed(self.args.val_seed+proc_id*1000)
                    self.penvs.append(envs)
                observation_space, action_space = self.penvs[0][0].observation_space, self.penvs[0][0].action_space

        else:
            self.train_demos = utils.load_demos(self.args.env, self.args.demos_origin)[:self.args.episodes]

            self.val_demos = utils.load_demos(self.args.env, self.args.demos_origin+"_valid")[:500]

            if 'num_proc_val_return' not in self.args or self.args.num_proc_val_return is None:
                self.env = gym.make(self.args.env)
                observation_space = self.env.observation_space
                action_space = self.env.action_space
            else:
                self.penvs = []
                for proc_id in range(self.args.num_proc_val_return):
                    envs = [gym.make(env_name[0]) for env_name in args.env]
                    for env in envs:
                        env.seed(self.args.val_seed+proc_id*1000)
                    self.penvs.append(envs)
                observation_space, action_space = self.penvs[0][0].observation_space, self.penvs[0][0].action_space
                self.env = self.penvs[0]

        if type(self.args.env) == list:
            named_envs = '_'.join([item[0] for item in self.args.env])
            named_demos_origin = '_'.join([item[1] for item in self.args.env])
        else:
            named_envs = self.args.env
            named_demos_origin = self.args.demos_origin

        default_model_name = "{}_{}_il".format(named_envs, named_demos_origin)
        self.model_name = self.args.model or default_model_name
        print("The model is saved in {}".format(self.model_name))
        self.args.model = self.model_name

        self.obss_preprocessor = utils.ObssPreprocessor(self.model_name, observation_space)

        # Define actor-critic model
        self.acmodel = utils.load_model(self.model_name, raise_not_found=False)
        if self.acmodel is None:
            self.acmodel = ACModel(self.obss_preprocessor.obs_space, action_space,
                                not self.args.no_instr, self.args.instr_arch, not self.args.no_mem, self.args.arch)
        self.acmodel.train()
        if torch.cuda.is_available():
            self.acmodel.cuda()

        self.optimizer = torch.optim.Adam(self.acmodel.parameters(), self.args.lr, eps=self.args.optim_eps)
        self.scheduler = torch.optim.lr_scheduler.StepLR(self.optimizer, step_size=100, gamma=0.9)

        self.device = torch.device("cuda" if torch.cuda.is_available() else "cpu")

        self.flat_train_demos, self.flat_val_demos = [], []
        if type(self.args.env) == list:
            for demos in self.train_demos:
                flat_demos = []
                for dm in demos:
                    flat_demos += dm
                flat_demos = np.array(flat_demos)
                self.flat_train_demos.append(flat_demos)
            for demos in self.val_demos:
                flat_demos = []
                for dm in demos:
                    flat_demos += dm
                flat_demos = np.array(flat_demos)
                self.flat_val_demos.append(flat_demos)
        else:
            for demo in self.train_demos:
                self.flat_train_demos += demo
            for demo in self.val_demos:
                self.flat_val_demos += demo
            self.flat_train_demos = np.array(self.flat_train_demos)
            self.flat_val_demos = np.array(self.flat_val_demos)

    def run_epoch_norecur(self, flat_demos, is_training=False):
        flat_demos_t = copy.deepcopy(flat_demos)
        if is_training:
            np.random.shuffle(flat_demos_t)
        batch_size = self.args.batch_size

        log = {"entropy": [],"policy_loss": [], "accuracy": []}
        offset = 0
        for j in range(len(flat_demos_t)//batch_size):
            flat_batch = flat_demos_t[offset:offset+batch_size,:]

            _log = self.run_epoch_norecur_one_batch(flat_batch, is_training=is_training)

            log["entropy"].append(_log["entropy"])
            log["policy_loss"].append(_log["policy_loss"])
            log["accuracy"].append(_log["accuracy"])

            offset += batch_size

        return log

    def run_epoch_norecur_one_batch(self, flat_batch, is_training=False):
        obs, action_true, done = flat_batch[:,0], flat_batch[:,1], flat_batch[:,3]
        preprocessed_obs = self.obss_preprocessor(obs, device=self.device)

        action_true = torch.tensor([action for action in action_true],device=self.device,dtype=torch.long)
        memory = torch.zeros([self.args.batch_size,self.acmodel.memory_size], device=self.device)

        # Compute loss
        dist, _, memory = self.acmodel(preprocessed_obs,memory)

        entropy = dist.entropy().mean()

        policy_loss = -dist.log_prob(action_true).mean()

        action_pred = dist.probs.max(1, keepdim=True)[1]
        accuracy = float((action_pred == action_true.unsqueeze(1)).sum())/self.args.batch_size

        loss = policy_loss - self.args.entropy_coef * entropy

        # Update actor-critic
        if is_training:
            self.optimizer.zero_grad()
            loss.backward()
            self.optimizer.step()

        log = {}
        log["entropy"] = float(entropy)
        log["policy_loss"] = float(policy_loss)
        log["accuracy"] = float(accuracy)

        return log

    def starting_indexes(self, num_frames):
        if num_frames % self.args.recurrence == 0:
            return np.arange(0, num_frames, self.args.recurrence)
        else:
            return np.arange(0, num_frames, self.args.recurrence)[:-1]

    def run_epoch_recurrence(self, demos, is_training=False):
        demos_t = copy.deepcopy(demos)
        if is_training:
            np.random.shuffle(demos_t)
        batch_size = self.args.batch_size
        offset = 0

        # Log dictionary
        log = {"entropy": [],"policy_loss": [],"accuracy" : []}

        for batch_index in range(len(demos_t)//batch_size):
            batch = demos_t[offset:offset+batch_size]

            _log = self.run_epoch_recurrence_one_batch(batch, is_training=is_training)

            log["entropy"].append(_log["entropy"])
            log["policy_loss"].append(_log["policy_loss"])
            log["accuracy"].append(_log["accuracy"])

            offset += batch_size

        return log

    def run_epoch_recurrence_one_batch(self, batch, is_training=False):
        batch.sort(key=len,reverse=True)
        # Constructing flat batch and indices pointing to start of each demonstration
        flat_batch = []
        inds = [0]

        for demo in batch:
            flat_batch += demo
            inds.append(inds[-1] + len(demo))

        flat_batch = np.array(flat_batch)
        inds = inds[:-1]
        num_frames = len(flat_batch)

        mask = np.ones([len(flat_batch)],dtype=np.float64)
        mask[inds] = 0
        mask = torch.tensor(mask,device=self.device,dtype=torch.float).unsqueeze(1)

        # Observations, true action, values and done for each of the stored demostration
        obss, action_true, done = flat_batch[:,0], flat_batch[:,1], flat_batch[:,3]
        action_true = torch.tensor([action for action in action_true],device=self.device,dtype=torch.long)

        # Memory to be stored
        memories = torch.zeros([len(flat_batch),self.acmodel.memory_size], device=self.device)
        memory = torch.zeros([self.args.batch_size,self.acmodel.memory_size], device=self.device)

        # Loop terminates when every observation in the flat_batch has been handled
        while True:
            # taking observations and done located at inds
            obs = obss[inds]
            done_step = done[inds]
            preprocessed_obs = self.obss_preprocessor(obs, device=self.device)
            with torch.no_grad():
                # taking the memory till the length of time_step_inds, as demos beyond that have already finished
                _, _, new_memory = self.acmodel(preprocessed_obs, memory[:len(inds),:])

            for i in range(len(inds)):
                # Copying to the memories at the corresponding locations
                memories[inds[i],:] = memory[i,:]

            memory[:len(inds),:] = new_memory

            # Updating inds, by removing those indices corresponding to which the demonstrations have finished
            inds = inds[:len(inds)-sum(done_step)]
            if len(inds) == 0:
                break
            # Incrementing the remaining indices
            inds = [index+1 for index in inds]

        # Here, actual backprop upto args.recurrence happens
        final_loss = 0
        final_entropy, final_policy_loss, final_value_loss = 0,0,0

        indexes = self.starting_indexes(num_frames)
        memory = memories[indexes]
        accuracy = 0

        for _ in range(self.args.recurrence):
            obs = obss[indexes]
            preprocessed_obs = self.obss_preprocessor(obs, device=self.device)
            action_step = action_true[indexes]
            mask_step = mask[indexes]
            dist, value, memory = self.acmodel(preprocessed_obs, memory*mask_step)
            entropy = dist.entropy().mean()
            policy_loss = -dist.log_prob(action_step).mean()
            loss = policy_loss - self.args.entropy_coef * entropy
            action_pred = dist.probs.max(1, keepdim=True)[1]
            accuracy += float((action_pred == action_step.unsqueeze(1)).sum())/len(flat_batch)
            final_loss += loss
            final_entropy += entropy
            final_policy_loss += policy_loss
            indexes += 1

        final_loss /= self.args.recurrence

        if is_training:
            self.optimizer.zero_grad()
            final_loss.backward()
            self.optimizer.step()

        log = {}
        log["entropy"] = float(final_entropy/self.args.recurrence)
        log["policy_loss"] = float(final_policy_loss/self.args.recurrence)
        log["accuracy"] = float(accuracy)

        return log

    def validate(self, episodes, verbose=True, use_procs=False):
        # Seed needs to be reset for each validation, to ensure consistency
        utils.seed(self.args.val_seed)
<<<<<<< HEAD
        self.args.deterministic = True
=======
        self.args.argmax = False
>>>>>>> f1c3ac04
        if verbose:
            print("Validating the model")

        if not use_procs:
            envs = self.env if type(self.env) == list else [self.env]
            agent = utils.load_agent(self.args, envs[0])
            # Setting the agent model to the current model
            agent.model = self.acmodel

            logs = []
            for env in envs:
                utils.seed(self.args.val_seed)
                env.seed(self.args.val_seed)

                logs += [evaluate(agent,env,episodes)]

            if type(self.env) != list:
                assert len(logs) == 1
                return np.mean(logs[0]["return_per_episode"])

            return {tid : np.mean(log["return_per_episode"]) for tid, log in enumerate(logs)}

        else:
            episodes_per_proc = episodes//self.args.num_proc_val_return
            agent = utils.load_agent(self.args, self.penvs[0][0])
            agent.model = self.acmodel
            agents = [copy.deepcopy(agent)]*self.args.num_proc_val_return
            jobs = []
            manager = multiprocessing.Manager()
            return_dict = manager.dict()
            for index in range(self.args.num_proc_val_return):
                process = multiprocessing.Process(target=evaluateProc, args=(agents[index], self.penvs[index], episodes_per_proc, return_dict, self.args.env, index))
                jobs.append(process)
                process.start()
            for job in jobs:
                job.join()
            rewards = {}
            index = 0
            for env_name in self.args.env:
                rewards[index] = np.mean([item[env_name[0]]["return_per_episode"] for item in return_dict.values()])
                index += 1
            return rewards

    def collect_returns(self):
        if torch.cuda.is_available():
            self.acmodel.cpu()
        mean_return = self.validate(episodes= self.args.eval_episodes, verbose=False, use_procs='num_proc_val_return' in self.args and self.args.num_proc_val_return is not None)
        if torch.cuda.is_available():
            self.acmodel.cuda()
        return mean_return

    def train(self, train_demos, logger, writer):
        # Model saved initially to avoid "Model not found Exception" during first validation step
        utils.save_model(self.acmodel, self.model_name)

        # best mean return to keep track of performance on validation set
        best_mean_return, patience, i = 0, 0, 0
        total_start_time = time.time()

        while True:
            i += 1
            update_start_time = time.time()

            # Learning rate scheduler
            self.scheduler.step()

            if not(self.args.no_mem):
                log = self.run_epoch_recurrence(train_demos, is_training=True)
                total_len = sum([len(item) for item in train_demos])
            else:
                log = self.run_epoch_norecur(train_demos, is_training=True)
                total_len = len(train_demos)

            update_end_time = time.time()

            # Print logs
            total_ellapsed_time = int(time.time() - total_start_time)

            fps = total_len/(update_end_time - update_start_time)
            duration = datetime.timedelta(seconds=total_ellapsed_time)

            for key in log:
                log[key] = np.mean(log[key])

            logger.info(
                "U {} | FPS {:04.0f} | D {} | H {:.3f} | pL {: .3f} | A {: .3f}"
                    .format(i, fps, duration,
                            log["entropy"], log["policy_loss"], log["accuracy"]))

            if not(self.args.no_mem):
                val_log = self.run_epoch_recurrence(self.val_demos)
            else:
                val_log = self.run_epoch_norecur(self.flat_val_demos)

            for key in val_log:
                val_log[key] = np.mean(val_log[key])

            if self.args.tb:
                writer.add_scalar("FPS", fps, i)
                writer.add_scalar("duration", total_ellapsed_time, i)
                writer.add_scalar("entropy", log["entropy"], i)
                writer.add_scalar("policy_loss", log["policy_loss"], i)
                writer.add_scalar("accuracy", log["accuracy"], i)
                writer.add_scalar("validation_accuracy",val_log["accuracy"], i)


            if i % self.args.validation_interval == 0:
                if torch.cuda.is_available():
                    self.acmodel.cpu()
                mean_return = self.validate()
                print("Mean Validation Return %.3f" % mean_return)

                if mean_return > best_mean_return:
                    best_mean_return = mean_return
                    patience = 0
                    # Saving the model
                    print("Saving best model")
                    self.obss_preprocessor.vocab.save()
                    if torch.cuda.is_available():
                        self.acmodel.cpu()
                    utils.save_model(self.acmodel, self.model_name)
                    if torch.cuda.is_available():
                        self.acmodel.cuda()
                else:
                    print("Losing Patience")
                    patience += 1
                    if patience > self.args.patience:
                        break
                    if torch.cuda.is_available():
                        self.acmodel.cuda()<|MERGE_RESOLUTION|>--- conflicted
+++ resolved
@@ -281,11 +281,7 @@
     def validate(self, episodes, verbose=True, use_procs=False):
         # Seed needs to be reset for each validation, to ensure consistency
         utils.seed(self.args.val_seed)
-<<<<<<< HEAD
-        self.args.deterministic = True
-=======
-        self.args.argmax = False
->>>>>>> f1c3ac04
+        self.args.argmax = True
         if verbose:
             print("Validating the model")
 
